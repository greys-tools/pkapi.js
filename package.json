{
  "name": "pkapi.js",
  "version": "4.0.0",
  "main": "./lib/index.js",
  "type": "module",
  "exports": {
    ".": {
      "require": "./dist/cjs/index.js",
      "import": "./lib/index.js"
    }
  },
  "dependencies": {
    "@vvo/tzdb": "^6.7.0",
    "axios": "^0.21.1",
    "chrono-node": "^2.4.2",
    "tinycolor2": "^1.4.2",
    "valid-url": "^1.0.9"
  },
<<<<<<< HEAD
  "name": "pkapi.js",
  "version": "3.1.1",
  "main": "index.js",
  "directories": {
    "lib": "lib"
  },
=======
>>>>>>> 7fc8c714
  "scripts": {
    "test": "exit 0",
    "build": "esbuild lib/index.js --bundle --sourcemap --platform=node --format=cjs --outfile=dist/cjs/index.js"
  },
  "repository": {
    "type": "git",
    "url": "git://github.com/greysdawn/pk.js.git"
  },
  "keywords": [
    "pluralkit",
    "plural",
    "pk",
    "api"
  ],
  "author": "greysdawn <greysdawn@gmail.com> (https://greysdawn.com)",
  "license": "ISC",
  "bugs": {
    "url": "https://github.com/greysdawn/pk.js/issues"
  },
  "homepage": "https://github.com/greysdawn/pk.js#readme",
  "description": "A JS wrapper for the PluralKit Discord bot's API.",
  "devDependencies": {
    "esbuild": "^0.15.15"
  }
}<|MERGE_RESOLUTION|>--- conflicted
+++ resolved
@@ -16,15 +16,6 @@
     "tinycolor2": "^1.4.2",
     "valid-url": "^1.0.9"
   },
-<<<<<<< HEAD
-  "name": "pkapi.js",
-  "version": "3.1.1",
-  "main": "index.js",
-  "directories": {
-    "lib": "lib"
-  },
-=======
->>>>>>> 7fc8c714
   "scripts": {
     "test": "exit 0",
     "build": "esbuild lib/index.js --bundle --sourcemap --platform=node --format=cjs --outfile=dist/cjs/index.js"
