--- conflicted
+++ resolved
@@ -2,9 +2,4 @@
 test.js
 .env
 wiki/
-<<<<<<< HEAD
-dist/
-*.ts
-=======
-*.tgz
->>>>>>> 7fc8c714
+*.tgz